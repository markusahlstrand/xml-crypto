<<<<<<< HEAD
/* jshint laxcomma: true */
var utils = require('./utils');

exports.ExclusiveCanonicalization = ExclusiveCanonicalization;
exports.ExclusiveCanonicalizationWithComments = ExclusiveCanonicalizationWithComments;

function ExclusiveCanonicalization() {
	this.includeComments = false;
};

ExclusiveCanonicalization.prototype.attrCompare = function(a,b) {
  if (!a.namespaceURI && b.namespaceURI) { return -1; }
  if (!b.namespaceURI && a.namespaceURI) { return 1; }

  var left = a.namespaceURI + a.localName
  var right = b.namespaceURI + b.localName

  if (left===right) return 0
  else if (left<right) return -1
  else return 1

};

ExclusiveCanonicalization.prototype.nsCompare = function(a,b) {
  var attr1 = a.prefix//+a.namespaceURI;
  var attr2 = b.prefix//+b.namespaceURI;
  if (attr1 == attr2) { return 0; }
  return attr1.localeCompare(attr2);
};

ExclusiveCanonicalization.prototype.renderAttrs = function(node, defaultNS) {
  var a, i, attr
    , res = []
    , attrListToRender = [];

  if (node.nodeType===8) { return this.renderComment(node); }

  if (node.attributes) {
    for (i = 0; i < node.attributes.length; ++i) {
      attr = node.attributes[i];
      //ignore namespace definition attributes
      if (attr.name.indexOf("xmlns") === 0) { continue; }
      attrListToRender.push(attr);
    }
  }

  attrListToRender.sort(this.attrCompare);

  for (a in attrListToRender) {
    if (!attrListToRender.hasOwnProperty(a)) { continue; }

    attr = attrListToRender[a];
    res.push(" ", attr.name, '="', utils.normalizeXmlIncludingCR(attr.value), '"');
  }

  return res.join("");
};


/**
 * Create the string of all namespace declarations that should appear on this element
 *
 * @param {Node} node. The node we now render
 * @param {Array} prefixesInScope. The prefixes defined on this node
 *                parents which are a part of the output set
 * @param {String} defaultNs. The current default namespace
 * @return {String}
 * @api private
 */
ExclusiveCanonicalization.prototype.renderNs = function(node, prefixesInScope, defaultNs, inclusiveNamespacesPrefixList) {
  var a, i, p, attr
    , res = []
    , newDefaultNs = defaultNs
    , nsListToRender = []
    , currNs = node.namespaceURI || "";

  //handle the namespaceof the node itself
  if (node.prefix) {
    if (prefixesInScope.indexOf(node.prefix)==-1) {
      nsListToRender.push({"prefix": node.prefix, "namespaceURI": node.namespaceURI});
      prefixesInScope.push(node.prefix);
    }
  }
  else if (defaultNs!=currNs) {
      //new default ns
      newDefaultNs = node.namespaceURI;
      res.push(' xmlns="', newDefaultNs, '"');
  }

  //handle the attributes namespace
  if (node.attributes) {
    for (i = 0; i < node.attributes.length; ++i) {
      attr = node.attributes[i];

      //handle all prefixed attributes that are included in the prefix list and where
      //the prefix is not defined already
      if (attr.prefix && prefixesInScope.indexOf(attr.localName) === -1 && inclusiveNamespacesPrefixList.indexOf(attr.localName) >= 0) {
        nsListToRender.push({"prefix": attr.localName, "namespaceURI": attr.value});
        prefixesInScope.push(attr.localName);
      }

      //handle all prefixed attributes that are not xmlns definitions and where
      //the prefix is not defined already
      if (attr.prefix && prefixesInScope.indexOf(attr.prefix)==-1 && attr.prefix!="xmlns") {
        nsListToRender.push({"prefix": attr.prefix, "namespaceURI": attr.namespaceURI});
        prefixesInScope.push(attr.prefix);
      }
    }
  }

  nsListToRender.sort(this.nsCompare);

  //render namespaces
  for (a in nsListToRender) {
    if (!nsListToRender.hasOwnProperty(a)) { continue; }

    p = nsListToRender[a];
    res.push(" xmlns:", p.prefix, '="', p.namespaceURI, '"');
  }

  return {"rendered": res.join(""), "newDefaultNs": newDefaultNs};
};

ExclusiveCanonicalization.prototype.processInner = function(node, prefixesInScope, defaultNs, inclusiveNamespacesPrefixList) {

  if (node.nodeType === 8) { return this.renderComment(node); }
  if (node.data) { return utils.normalizeXmlIncludingCR(node.data); }

  var i, pfxCopy
    , ns = this.renderNs(node, prefixesInScope, defaultNs, inclusiveNamespacesPrefixList)
    , res = ["<", node.tagName, ns.rendered, this.renderAttrs(node, ns.newDefaultNs), ">"];

  for (i = 0; i < node.childNodes.length; ++i) {
    pfxCopy = prefixesInScope.slice(0);
    res.push(this.processInner(node.childNodes[i], pfxCopy, ns.newDefaultNs, inclusiveNamespacesPrefixList));
  }

  res.push("</", node.tagName, ">");
  return res.join("");
};

// Thanks to deoxxa/xml-c14n for comment renderer
ExclusiveCanonicalization.prototype.renderComment = function (node) {

  if (!this.includeComments) { return ""; }

  var isOutsideDocument = (node.ownerDocument === node.parentNode),
      isBeforeDocument = null,
      isAfterDocument = null;

  if (isOutsideDocument) {
    var nextNode = node,
        previousNode = node;

    while (nextNode !== null) {
      if (nextNode === node.ownerDocument.documentElement) {
        isBeforeDocument = true;
        break;
      }

      nextNode = nextNode.nextSibling;
    }

    while (previousNode !== null) {
      if (previousNode === node.ownerDocument.documentElement) {
        isAfterDocument = true;
        break;
      }

      previousNode = previousNode.previousSibling;
    }
  }

  return (isAfterDocument ? "\n" : "") + "<!--" + utils.normalizeXmlIncludingCR(node.data) + "-->" + (isBeforeDocument ? "\n" : "");
};

/**
 * Perform canonicalization of the given node
 *
 * @param {Node} node
 * @return {String}
 * @api public
 */
ExclusiveCanonicalization.prototype.process = function(node, options) {
  options = options || {};
  var inclusiveNamespacesPrefixList = options.inclusiveNamespacesPrefixList || [];
  if (!(inclusiveNamespacesPrefixList instanceof Array)) { inclusiveNamespacesPrefixList = inclusiveNamespacesPrefixList.split(' '); }

  var res = this.processInner(node, [], "", inclusiveNamespacesPrefixList);
  return res;
};

ExclusiveCanonicalization.prototype.getAlgorithmName = function() {
  return "http://www.w3.org/2001/10/xml-exc-c14n#";
};

// Add c14n#WithComments here (very simple subclass)
exports.ExclusiveCanonicalizationWithComments = ExclusiveCanonicalizationWithComments;

function ExclusiveCanonicalizationWithComments() {
	ExclusiveCanonicalization.call(this);
	this.includeComments = true;
};

ExclusiveCanonicalizationWithComments.prototype = Object.create(ExclusiveCanonicalization.prototype);

ExclusiveCanonicalizationWithComments.prototype.constructor = ExclusiveCanonicalizationWithComments;

ExclusiveCanonicalizationWithComments.prototype.getAlgorithmName = function() {
  return "http://www.w3.org/2001/10/xml-exc-c14n#WithComments";
};
=======
/* jshint laxcomma: true */
var utils = require('./utils');

exports.ExclusiveCanonicalization = ExclusiveCanonicalization;
exports.ExclusiveCanonicalizationWithComments = ExclusiveCanonicalizationWithComments;

function ExclusiveCanonicalization() {
	this.includeComments = false;
};

ExclusiveCanonicalization.prototype.attrCompare = function(a,b) {
  if (!a.namespaceURI && b.namespaceURI) { return -1; }
  if (!b.namespaceURI && a.namespaceURI) { return 1; }

  var left = a.namespaceURI + a.localName
  var right = b.namespaceURI + b.localName
  
  if (left===right) return 0
  else if (left<right) return -1
  else return 1
  
};

ExclusiveCanonicalization.prototype.nsCompare = function(a,b) {
  var attr1 = a.prefix//+a.namespaceURI;
  var attr2 = b.prefix//+b.namespaceURI;
  if (attr1 == attr2) { return 0; }
  return attr1.localeCompare(attr2);
};

ExclusiveCanonicalization.prototype.renderAttrs = function(node, defaultNS) {
  var a, i, attr
    , res = []
    , attrListToRender = [];

  if (node.nodeType===8) { return this.renderComment(node); }

  if (node.attributes) {
    for (i = 0; i < node.attributes.length; ++i) {
      attr = node.attributes[i];
      //ignore namespace definition attributes
      if (attr.name.indexOf("xmlns") === 0) { continue; }
      if (!attr.namespaceURI && defaultNS) { attr.namespaceURI = defaultNS; }
      attrListToRender.push(attr);
    }
  }

  attrListToRender.sort(this.attrCompare);

  for (a in attrListToRender) {
    if (!attrListToRender.hasOwnProperty(a)) { continue; }

    attr = attrListToRender[a];
    res.push(" ", attr.name, '="', utils.normalizeXmlIncludingCR(attr.value), '"');
  }

  return res.join("");
};


/**
 * Create the string of all namespace declarations that should appear on this element
 *
 * @param {Node} node. The node we now render
 * @param {Array} prefixesInScope. The prefixes defined on this node
 *                parents which are a part of the output set
 * @param {String} defaultNs. The current default namespace
 * @return {String}
 * @api private
 */
ExclusiveCanonicalization.prototype.renderNs = function(node, prefixesInScope, defaultNs, inclusiveNamespacesPrefixList) {
  var a, i, p, attr
    , res = []
    , newDefaultNs = defaultNs
    , nsListToRender = []
    , currNs = node.namespaceURI || "";

  //handle the namespaceof the node itself
  if (node.prefix) {
    if (prefixesInScope.indexOf(node.prefix)==-1) {
      nsListToRender.push({"prefix": node.prefix, "namespaceURI": node.namespaceURI});
      prefixesInScope.push(node.prefix);
    }
  }
  else if (defaultNs!=currNs) {
      //new default ns
      newDefaultNs = node.namespaceURI;
      res.push(' xmlns="', newDefaultNs, '"');
  }

  //handle the attributes namespace
  if (node.attributes) {
    for (i = 0; i < node.attributes.length; ++i) {
      attr = node.attributes[i];

      //handle all prefixed attributes that are included in the prefix list and where
      //the prefix is not defined already
      if (attr.prefix && prefixesInScope.indexOf(attr.localName) === -1 && inclusiveNamespacesPrefixList.indexOf(attr.localName) >= 0) {
        nsListToRender.push({"prefix": attr.localName, "namespaceURI": attr.value});
        prefixesInScope.push(attr.localName);
      }

      //handle all prefixed attributes that are not xmlns definitions and where
      //the prefix is not defined already
      if (attr.prefix && prefixesInScope.indexOf(attr.prefix)==-1 && attr.prefix!="xmlns") {
        nsListToRender.push({"prefix": attr.prefix, "namespaceURI": attr.namespaceURI});
        prefixesInScope.push(attr.prefix);
      }
    }
  }

  nsListToRender.sort(this.nsCompare);

  //render namespaces
  for (a in nsListToRender) {
    if (!nsListToRender.hasOwnProperty(a)) { continue; }

    p = nsListToRender[a];
    res.push(" xmlns:", p.prefix, '="', p.namespaceURI, '"');
  }

  return {"rendered": res.join(""), "newDefaultNs": newDefaultNs};
};

ExclusiveCanonicalization.prototype.processInner = function(node, prefixesInScope, defaultNs, inclusiveNamespacesPrefixList) {
  
  if (node.nodeType === 8) { return this.renderComment(node); }
  if (node.data) { return utils.normalizeXmlIncludingCR(node.data); }

  var i, pfxCopy
    , ns = this.renderNs(node, prefixesInScope, defaultNs, inclusiveNamespacesPrefixList)
    , res = ["<", node.tagName, ns.rendered, this.renderAttrs(node, ns.newDefaultNs), ">"];

  for (i = 0; i < node.childNodes.length; ++i) {
    pfxCopy = prefixesInScope.slice(0);
    res.push(this.processInner(node.childNodes[i], pfxCopy, ns.newDefaultNs, inclusiveNamespacesPrefixList));
  }

  res.push("</", node.tagName, ">");
  return res.join("");
};

// Thanks to deoxxa/xml-c14n for comment renderer
ExclusiveCanonicalization.prototype.renderComment = function (node) {

  if (!this.includeComments) { return ""; }

  var isOutsideDocument = (node.ownerDocument === node.parentNode),
      isBeforeDocument = null,
      isAfterDocument = null;

  if (isOutsideDocument) {
    var nextNode = node,
        previousNode = node;

    while (nextNode !== null) {
      if (nextNode === node.ownerDocument.documentElement) {
        isBeforeDocument = true;
        break;
      }

      nextNode = nextNode.nextSibling;
    }

    while (previousNode !== null) {
      if (previousNode === node.ownerDocument.documentElement) {
        isAfterDocument = true;
        break;
      }

      previousNode = previousNode.previousSibling;
    }
  }

  return (isAfterDocument ? "\n" : "") + "<!--" + utils.normalizeXmlIncludingCR(node.data) + "-->" + (isBeforeDocument ? "\n" : "");
};

/**
 * Perform canonicalization of the given node
 *
 * @param {Node} node
 * @return {String}
 * @api public
 */
ExclusiveCanonicalization.prototype.process = function(node, options) {
  options = options || {};
  var inclusiveNamespacesPrefixList = options.inclusiveNamespacesPrefixList || [];
  if (!(inclusiveNamespacesPrefixList instanceof Array)) { inclusiveNamespacesPrefixList = inclusiveNamespacesPrefixList.split(' '); }

  var res = this.processInner(node, [], "", inclusiveNamespacesPrefixList);
  return res;
};

ExclusiveCanonicalization.prototype.getAlgorithmName = function() {
  return "http://www.w3.org/2001/10/xml-exc-c14n#";
};

// Add c14n#WithComments here (very simple subclass)
exports.ExclusiveCanonicalizationWithComments = ExclusiveCanonicalizationWithComments;

function ExclusiveCanonicalizationWithComments() {
	ExclusiveCanonicalization.call(this);
	this.includeComments = true;
};

ExclusiveCanonicalizationWithComments.prototype = Object.create(ExclusiveCanonicalization.prototype);

ExclusiveCanonicalizationWithComments.prototype.constructor = ExclusiveCanonicalizationWithComments;

ExclusiveCanonicalizationWithComments.prototype.getAlgorithmName = function() {
  return "http://www.w3.org/2001/10/xml-exc-c14n#WithComments";
};
>>>>>>> 5dea5b98
<|MERGE_RESOLUTION|>--- conflicted
+++ resolved
@@ -1,4 +1,3 @@
-<<<<<<< HEAD
 /* jshint laxcomma: true */
 var utils = require('./utils');
 
@@ -209,218 +208,4 @@
 
 ExclusiveCanonicalizationWithComments.prototype.getAlgorithmName = function() {
   return "http://www.w3.org/2001/10/xml-exc-c14n#WithComments";
-};
-=======
-/* jshint laxcomma: true */
-var utils = require('./utils');
-
-exports.ExclusiveCanonicalization = ExclusiveCanonicalization;
-exports.ExclusiveCanonicalizationWithComments = ExclusiveCanonicalizationWithComments;
-
-function ExclusiveCanonicalization() {
-	this.includeComments = false;
-};
-
-ExclusiveCanonicalization.prototype.attrCompare = function(a,b) {
-  if (!a.namespaceURI && b.namespaceURI) { return -1; }
-  if (!b.namespaceURI && a.namespaceURI) { return 1; }
-
-  var left = a.namespaceURI + a.localName
-  var right = b.namespaceURI + b.localName
-  
-  if (left===right) return 0
-  else if (left<right) return -1
-  else return 1
-  
-};
-
-ExclusiveCanonicalization.prototype.nsCompare = function(a,b) {
-  var attr1 = a.prefix//+a.namespaceURI;
-  var attr2 = b.prefix//+b.namespaceURI;
-  if (attr1 == attr2) { return 0; }
-  return attr1.localeCompare(attr2);
-};
-
-ExclusiveCanonicalization.prototype.renderAttrs = function(node, defaultNS) {
-  var a, i, attr
-    , res = []
-    , attrListToRender = [];
-
-  if (node.nodeType===8) { return this.renderComment(node); }
-
-  if (node.attributes) {
-    for (i = 0; i < node.attributes.length; ++i) {
-      attr = node.attributes[i];
-      //ignore namespace definition attributes
-      if (attr.name.indexOf("xmlns") === 0) { continue; }
-      if (!attr.namespaceURI && defaultNS) { attr.namespaceURI = defaultNS; }
-      attrListToRender.push(attr);
-    }
-  }
-
-  attrListToRender.sort(this.attrCompare);
-
-  for (a in attrListToRender) {
-    if (!attrListToRender.hasOwnProperty(a)) { continue; }
-
-    attr = attrListToRender[a];
-    res.push(" ", attr.name, '="', utils.normalizeXmlIncludingCR(attr.value), '"');
-  }
-
-  return res.join("");
-};
-
-
-/**
- * Create the string of all namespace declarations that should appear on this element
- *
- * @param {Node} node. The node we now render
- * @param {Array} prefixesInScope. The prefixes defined on this node
- *                parents which are a part of the output set
- * @param {String} defaultNs. The current default namespace
- * @return {String}
- * @api private
- */
-ExclusiveCanonicalization.prototype.renderNs = function(node, prefixesInScope, defaultNs, inclusiveNamespacesPrefixList) {
-  var a, i, p, attr
-    , res = []
-    , newDefaultNs = defaultNs
-    , nsListToRender = []
-    , currNs = node.namespaceURI || "";
-
-  //handle the namespaceof the node itself
-  if (node.prefix) {
-    if (prefixesInScope.indexOf(node.prefix)==-1) {
-      nsListToRender.push({"prefix": node.prefix, "namespaceURI": node.namespaceURI});
-      prefixesInScope.push(node.prefix);
-    }
-  }
-  else if (defaultNs!=currNs) {
-      //new default ns
-      newDefaultNs = node.namespaceURI;
-      res.push(' xmlns="', newDefaultNs, '"');
-  }
-
-  //handle the attributes namespace
-  if (node.attributes) {
-    for (i = 0; i < node.attributes.length; ++i) {
-      attr = node.attributes[i];
-
-      //handle all prefixed attributes that are included in the prefix list and where
-      //the prefix is not defined already
-      if (attr.prefix && prefixesInScope.indexOf(attr.localName) === -1 && inclusiveNamespacesPrefixList.indexOf(attr.localName) >= 0) {
-        nsListToRender.push({"prefix": attr.localName, "namespaceURI": attr.value});
-        prefixesInScope.push(attr.localName);
-      }
-
-      //handle all prefixed attributes that are not xmlns definitions and where
-      //the prefix is not defined already
-      if (attr.prefix && prefixesInScope.indexOf(attr.prefix)==-1 && attr.prefix!="xmlns") {
-        nsListToRender.push({"prefix": attr.prefix, "namespaceURI": attr.namespaceURI});
-        prefixesInScope.push(attr.prefix);
-      }
-    }
-  }
-
-  nsListToRender.sort(this.nsCompare);
-
-  //render namespaces
-  for (a in nsListToRender) {
-    if (!nsListToRender.hasOwnProperty(a)) { continue; }
-
-    p = nsListToRender[a];
-    res.push(" xmlns:", p.prefix, '="', p.namespaceURI, '"');
-  }
-
-  return {"rendered": res.join(""), "newDefaultNs": newDefaultNs};
-};
-
-ExclusiveCanonicalization.prototype.processInner = function(node, prefixesInScope, defaultNs, inclusiveNamespacesPrefixList) {
-  
-  if (node.nodeType === 8) { return this.renderComment(node); }
-  if (node.data) { return utils.normalizeXmlIncludingCR(node.data); }
-
-  var i, pfxCopy
-    , ns = this.renderNs(node, prefixesInScope, defaultNs, inclusiveNamespacesPrefixList)
-    , res = ["<", node.tagName, ns.rendered, this.renderAttrs(node, ns.newDefaultNs), ">"];
-
-  for (i = 0; i < node.childNodes.length; ++i) {
-    pfxCopy = prefixesInScope.slice(0);
-    res.push(this.processInner(node.childNodes[i], pfxCopy, ns.newDefaultNs, inclusiveNamespacesPrefixList));
-  }
-
-  res.push("</", node.tagName, ">");
-  return res.join("");
-};
-
-// Thanks to deoxxa/xml-c14n for comment renderer
-ExclusiveCanonicalization.prototype.renderComment = function (node) {
-
-  if (!this.includeComments) { return ""; }
-
-  var isOutsideDocument = (node.ownerDocument === node.parentNode),
-      isBeforeDocument = null,
-      isAfterDocument = null;
-
-  if (isOutsideDocument) {
-    var nextNode = node,
-        previousNode = node;
-
-    while (nextNode !== null) {
-      if (nextNode === node.ownerDocument.documentElement) {
-        isBeforeDocument = true;
-        break;
-      }
-
-      nextNode = nextNode.nextSibling;
-    }
-
-    while (previousNode !== null) {
-      if (previousNode === node.ownerDocument.documentElement) {
-        isAfterDocument = true;
-        break;
-      }
-
-      previousNode = previousNode.previousSibling;
-    }
-  }
-
-  return (isAfterDocument ? "\n" : "") + "<!--" + utils.normalizeXmlIncludingCR(node.data) + "-->" + (isBeforeDocument ? "\n" : "");
-};
-
-/**
- * Perform canonicalization of the given node
- *
- * @param {Node} node
- * @return {String}
- * @api public
- */
-ExclusiveCanonicalization.prototype.process = function(node, options) {
-  options = options || {};
-  var inclusiveNamespacesPrefixList = options.inclusiveNamespacesPrefixList || [];
-  if (!(inclusiveNamespacesPrefixList instanceof Array)) { inclusiveNamespacesPrefixList = inclusiveNamespacesPrefixList.split(' '); }
-
-  var res = this.processInner(node, [], "", inclusiveNamespacesPrefixList);
-  return res;
-};
-
-ExclusiveCanonicalization.prototype.getAlgorithmName = function() {
-  return "http://www.w3.org/2001/10/xml-exc-c14n#";
-};
-
-// Add c14n#WithComments here (very simple subclass)
-exports.ExclusiveCanonicalizationWithComments = ExclusiveCanonicalizationWithComments;
-
-function ExclusiveCanonicalizationWithComments() {
-	ExclusiveCanonicalization.call(this);
-	this.includeComments = true;
-};
-
-ExclusiveCanonicalizationWithComments.prototype = Object.create(ExclusiveCanonicalization.prototype);
-
-ExclusiveCanonicalizationWithComments.prototype.constructor = ExclusiveCanonicalizationWithComments;
-
-ExclusiveCanonicalizationWithComments.prototype.getAlgorithmName = function() {
-  return "http://www.w3.org/2001/10/xml-exc-c14n#WithComments";
-};
->>>>>>> 5dea5b98
+};